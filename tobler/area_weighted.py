"""
Area Weighted Interpolation

"""

import numpy as np
import geopandas as gpd
from nlcd import *

def area_tables(source_df, target_df):
    """
    Construct area allocation and source-target correspondence tables
    Parameters
    ----------

    source_df: geopandas GeoDataFrame with geometry column of polygon type

    target_df: geopandas GeoDataFrame with geometry column of polygon type

    Returns
    -------
    tables: tuple (optional)
            two 2-D numpy arrays
            SU: area of intersection of source geometry i with union geometry j
            UT: binary mapping of union geometry j to target geometry t



    Notes
    -----
    The assumption is both dataframes have the same coordinate reference system.

    Union geometry is a geometry formed by the intersection of a source geometry and a target geometry

    SU Maps source geometry to union geometry, UT maps union geometry to target geometry



    """

    if _check_crs(source_df, target_df):
        pass
    else:
        return None

    n_s = source_df.shape[0]
    n_t = target_df.shape[0]
    _left = np.arange(n_s)
    _right = np.arange(n_t)
    source_df.loc[:, '_left'] = _left  # create temporary index for union
    target_df.loc[:, '_right'] = _right # create temporary index for union
    res_union = gpd.overlay(source_df, target_df, how='union')
    n_u, _ = res_union.shape
    SU = np.zeros((n_s, n_u)) # holds area of intersection of source geom with union geom
    UT = np.zeros((n_u, n_t)) # binary table mapping union geom to target geom
    for index, row in res_union.iterrows():
        # only union polygons that intersect both a source and a target geometry matter 
        if not np.isnan(row['_left']) and not np.isnan(row['_right']):
            s_id = int(row['_left'])
            t_id = int(row['_right'])
            SU[s_id, index] = row['geometry'].area
            UT[index, t_id] = 1
    source_df.drop(['_left'], axis=1, inplace=True)
    target_df.drop(['_right'], axis=1, inplace=True)
    return SU, UT


def area_interpolate(source_df, target_df, extensive_variables=[], intensive_variables=[], tables=None, allocate_total=True):
    """
    Area interpolation for extensive and intensive variables.

    Parameters
    ----------

    source_df: geopandas GeoDataFrame with geometry column of polygon type

    target_df: geopandas GeoDataFrame with geometry column of polygon type

    extensive_variables: list of columns in dataframes for extensive variables

    intensive_variables: list of columns in dataframes for intensive variables


    tables: tuple (optional)
            two 2-D numpy arrays
            SU: area of intersection of source geometry i with union geometry j
            UT: binary mapping of union geometry j to target geometry t


    allocate_total: boolean
                    True if total value of source area should be allocated.
                    False if denominator is area of i. Note that the two cases
                    would be identical when the area of the source polygon is
                    exhausted by intersections. See Notes for more details.

    Returns
    -------
    estimates: tuple (2)
              (extensive variable array, intensive variables array) 

    Notes
    -----
    The assumption is both dataframes have the same coordinate reference system.


    For an extensive variable, the estimate at target polygon j (default case) is:

    v_j = \sum_i v_i w_{i,j}

    w_{i,j} = a_{i,j} / \sum_k a_{i,k}


    If the area of the source polygon is not exhausted by intersections with
    target polygons and there is reason to not allocate the complete value of
    an extensive attribute, then setting allocate_total=False will use the
    following weights:


    v_j = \sum_i v_i w_{i,j}

    w_{i,j} = a_{i,j} / a_i

    where a_i is the total area of source polygon i.


    For an intensive variable, the estimate at target polygon j is:

    v_j = \sum_i v_i w_{i,j}

    w_{i,j} = a_{i,j} / \sum_k a_{k,j}


    """
    if tables is None:
        SU, UT  = area_tables(source_df, target_df)
    else:
        SU, UT = tables
    den = source_df['geometry'].area.values
    if allocate_total:
        den = SU.sum(axis=1)
    den = den + (den==0)
    weights = np.dot(np.diag(1/den), SU)

    extensive = [] 
    for variable in extensive_variables:
        vals = _nan_check(source_df, variable)
        estimates = np.dot(np.diag(att), weights)
        estimates = np.dot(estimates, UT)
        estimates = estimates.sum(axis=0)
        extensive.append(estimates)
    extensive = np.array(extensive)

    ST = np.dot(SU, UT)
    area = ST.sum(axis=0)
    den = np.diag(1./ (area + (area == 0)))
    weights = np.dot(ST, den)
    intensive = []
    for variable in intensive_variables:
        vals = _nan_check(source_df, variable)
        vals.shape = (len(vals), 1)
        est = (vals * weights).sum(axis=0)
        intensive.append(est)
    intensive = np.array(intensive)

    return (extensive, intensive)

<<<<<<< HEAD
def _check_crs(source_df, target_df):
    """check if crs is identical"""
    if not (source_df.crs == target_df.crs):
        print("Source and target dataframes have different crs. Please correct.")
        return False
    return True

def _nan_check(df, column):
    """Check if variable has nan values.

    Warn and replace nan with 0.0.
    """
    values = df[column].values
    if np.any(np.isnan(values)):
        wherenan = np.isnan(values)
        values[wherenan] = 0.0
        print('nan values in variable: {var}, replacing with 0.0'.format(var=column))
    return values
=======

def area_tables_nlcd(source_df, target_df, raster, codes = [21, 22, 23, 24], crs = {'init': 'epsg:4326'}):
    """
    Construct area allocation and source-target correspondence tables according to National Land Cover Data (NLCD) 'populated' areas
    Parameters
    ----------

    source_df : geopandas GeoDataFrame with geometry column of polygon type

    target_df : geopandas GeoDataFrame with geometry column of polygon type
    
    raster    : the associated NLCD raster (from rasterio.open)
    
    codes     : an integer list of codes values that should be considered as 'populated' from the National Land Cover Database (NLCD).
                The description of each code can be found here: https://www.mrlc.gov/sites/default/files/metadata/landcover.html
                The default is 21 (Developed, Open Space), 22 (Developed, Low Intensity), 23 (Developed, Medium Intensity) and 24 (Developed, High Intensity).
    
    crs       : the original crs of both GeoDataFrames given by a dict (this is gonna be projected later, as this must be the same as the raster).


    Returns
    -------
    tables: tuple (optional)
            two 2-D numpy arrays
            SU: area of intersection of source geometry i with union geometry j
            UT: binary mapping of union geometry j to target geometry t



    Notes
    -----
    The assumption is both dataframes have the same coordinate reference system given by crs parameter.

    Union geometry is a geometry formed by the intersection of a source geometry and a target geometry

    SU Maps source geometry to union geometry, UT maps union geometry to target geometry



    """
    
    source_df.crs = crs
    target_df.crs = crs
    
    n_s = source_df.shape[0]
    n_t = target_df.shape[0]
    _left = np.arange(n_s)
    _right = np.arange(n_t)
    source_df.loc[:, '_left'] = _left  # create temporary index for union
    target_df.loc[:, '_right'] = _right # create temporary index for union
    
    res_union_pre = gpd.overlay(source_df, target_df, how='union')
    
    # The 'append_profile_in_gdf' function is present in nlcd.py script
    res_union = append_profile_in_gdf(res_union_pre, raster = raster, polygon_crs = crs)
    
    str_codes     = [str(i) for i in codes]
    str_list      = ['Type_' + i for i in str_codes]
    
    # Extract list of code names that actually appear in the appended dataset
    str_list_ok = [col for col in res_union.columns if col in str_list]
    
    res_union['Populated_Pixels'] = res_union[str_list_ok].sum(axis = 1)
    
    n_u, _ = res_union.shape
    SU = np.zeros((n_s, n_u)) # holds area of intersection of source geom with union geom
    UT = np.zeros((n_u, n_t)) # binary table mapping union geom to target geom
    
    for index, row in res_union.iterrows():
        # only union polygons that intersect both a source and a target geometry matter 
        if not np.isnan(row['_left']) and not np.isnan(row['_right']):
            s_id = int(row['_left'])
            t_id = int(row['_right'])
            SU[s_id, index] = row['Populated_Pixels']
            UT[index, t_id] = 1
    source_df.drop(['_left'], axis=1, inplace=True)
    target_df.drop(['_right'], axis=1, inplace=True)
    return SU, UT
>>>>>>> 270b7362
<|MERGE_RESOLUTION|>--- conflicted
+++ resolved
@@ -164,7 +164,6 @@
 
     return (extensive, intensive)
 
-<<<<<<< HEAD
 def _check_crs(source_df, target_df):
     """check if crs is identical"""
     if not (source_df.crs == target_df.crs):
@@ -183,7 +182,6 @@
         values[wherenan] = 0.0
         print('nan values in variable: {var}, replacing with 0.0'.format(var=column))
     return values
-=======
 
 def area_tables_nlcd(source_df, target_df, raster, codes = [21, 22, 23, 24], crs = {'init': 'epsg:4326'}):
     """
@@ -261,5 +259,4 @@
             UT[index, t_id] = 1
     source_df.drop(['_left'], axis=1, inplace=True)
     target_df.drop(['_right'], axis=1, inplace=True)
-    return SU, UT
->>>>>>> 270b7362
+    return SU, UT